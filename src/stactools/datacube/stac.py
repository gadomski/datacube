--- conflicted
+++ resolved
@@ -223,14 +223,8 @@
                 (offset + extent[1] * step_unit + step_unit).isoformat(),
             ]
             values = [(offset + v * step_unit).isoformat() for v in values]
-<<<<<<< HEAD
             if step is not None:
                 step = iso_duration(step_unit * step)
-=======
-            if isinstance(step, float):
-                # TODO: maybe refine, using days
-                step = f"PT{(step_unit * step).total_seconds()}S"
->>>>>>> 9cf1fce2
 
             # set unit to null deliberately, as we already translated to ISO
             unit = None
