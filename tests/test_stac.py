--- conflicted
+++ resolved
@@ -1,10 +1,7 @@
-<<<<<<< HEAD
 from datetime import timedelta, datetime, date
-=======
 from typing import Dict
 
 from pystac import Asset
->>>>>>> 9cf1fce2
 from pystac.extensions.datacube import (
     AdditionalDimension,
     DatacubeExtension,
@@ -133,7 +130,6 @@
     assert stac.is_temporal_dimension_name("time")
 
 
-<<<<<<< HEAD
 def test_iso_duration() -> None:
     assert stac.iso_duration(timedelta(weeks=1)) == "P1W"
     assert stac.iso_duration(timedelta(days=1)) == "P1D"
@@ -152,7 +148,8 @@
             microseconds=1,
         )
     ) == "P1W1DT1H1M1.000001S"
-=======
+
+    
 def test_get_geometry() -> None:
     asset = Asset("http://example.com/data.nc")
     datacube = DatacubeExtension.ext(asset, add_if_missing=False)
@@ -252,5 +249,4 @@
                 (180.0, -90.0),
             ),
         ),
-    }
->>>>>>> 9cf1fce2
+    }